--- conflicted
+++ resolved
@@ -3,28 +3,17 @@
 import (
 	"fmt"
 	"math/rand"
+	"regexp"
 	"strings"
 	"time"
-	"regexp"
 )
 
 const (
 	// Reset resets the color
 	Reset = "\033[0m"
 
-<<<<<<< HEAD
 	// Bold makes the following text bold
 	Bold = "\033[1m"
-=======
-var colors = []string { "31", "32", "33", "34", "35", "36", "37", "91", "92", "93", "94", "95", "96", "97" }
-// For removing ANSI Escapes
-var deColor *regexp.Regexp = regexp.MustCompile("\033\\[[\\d;]+m")
-
-func DeColorString(s string) string {
-	s = deColor.ReplaceAllString(s, "")
-	return s
-}
->>>>>>> a24aa734
 
 	// Dim dims the following text
 	Dim = "\033[2m"
@@ -43,6 +32,15 @@
 )
 
 var colors = []string{"31", "32", "33", "34", "35", "36", "37", "91", "92", "93", "94", "95", "96", "97"}
+
+// deColor is used for removing ANSI Escapes
+var deColor *regexp.Regexp = regexp.MustCompile("\033\\[[\\d;]+m")
+
+// DeColorString removes all color from the given string
+func DeColorString(s string) string {
+	s = deColor.ReplaceAllString(s, "")
+	return s
+}
 
 // RandomColor256 returns a random (of 256) color
 func RandomColor256() string {
